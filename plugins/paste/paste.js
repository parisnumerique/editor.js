--- conflicted
+++ resolved
@@ -19,168 +19,35 @@
         var clipBoardData = event.clipboardData || window.clipboardData,
             content = clipBoardData.getData('Text');
 
-<<<<<<< HEAD
-        analize(content);
-    };
-=======
-        var result = pasteTool.callbacks.analize(content);
+        var result = analize(content);
 
         if (result) {
             event.preventDefault();
             event.stopImmediatePropagation();
         }
-    },
->>>>>>> 5c95baed
+    };
 
     /**
      * Analizes pated string and calls necessary method
      */
-<<<<<<< HEAD
+
     var analize = function(string) {
-=======
-    analize : function(string) {
 
-        var regexTemplates = {
-                image : /(?:([^:\/?#]+):)?(?:\/\/([^\/?#]*))?([^?#]*\.(?:jpe?g|gif|png))(?:\?([^#]*))?(?:#(.*))?/i,
-                instagram : new RegExp("http?.+instagram.com\/p?."),
-                twitter : new RegExp("http?.+twitter.com?.+\/"),
-                facebook : /https?.+facebook.+\/\d+\?/,
-                vk : /https?.+vk?.com\/feed\?w=wall\d+_\d+/,
-            },
-
-            image  = regexTemplates.image.test(string),
-            instagram = regexTemplates.instagram.exec(string),
-            twitter = regexTemplates.twitter.exec(string),
-            facebook = regexTemplates.facebook.test(string),
-            vk = regexTemplates.vk.test(string);
-
-        if (image) {
-
-            pasteTool.callbacks.uploadImage(string);
-            return true;
-
-        } else if (instagram) {
-
-            pasteTool.callbacks.instagramMedia(instagram);
-            return true;
-
-        } else if (twitter) {
-
-            pasteTool.callbacks.twitterMedia(twitter);
-            return true;
-
-        } else if (facebook) {
-
-            pasteTool.callbacks.facebookMedia(string);
-            return true;
-
-        } else if (vk) {
-
-            pasteTool.callbacks.vkMedia(string);
-            return true;
-
-        }
-
-        return false;
-
-    },
-
-    /**
-     * Direct upload
-     * @param url
-     */
-    uploadImage : function(path) {
-
-        var ajaxUrl = location.protocol + '//' + location.hostname + ':32769',
-            file,
-            image,
-            current = codex.content.currentNode,
-            beforeSend,
-            success_callback;
-
-        /** When image is uploaded to redactors folder */
-        success_callback = function(data) {
-
-            console.log(data);
-            return;
-            var file = JSON.parse(data);
-            image = pasteTool.ui.uploadedImage(file.filename);
-            codex.content.switchBlock(current, image, 'image');
-
-        };
-
-        /** Before sending XMLHTTP request */
-        beforeSend = function() {
-            var content = current.querySelector('.ce-block__content');
-            content.classList.add('ce-plugin-image__loader');
-        };
-
-        /** Preparing data for XMLHTTP */
-        var data = {
-            url: '/club/fetchImage',
-            type: "POST",
-            data : {
-                url: path
-            },
-            beforeSend : beforeSend,
-            success : success_callback
-        };
->>>>>>> 5c95baed
+        var result = false;
 
         paste.patterns.map(function(pattern, i){
             if (pattern.regex.test(string)) {
                 pattern.callback.call(null, string, pattern);
+                result = true;
             }
-        })
+        });
 
-<<<<<<< HEAD
-    }
+        return result;
+
+    };
+
 
     return paste;
-=======
-    /**
-     * callback for instagram url's
-     * Using instagram Embed Widgete to render
-     * @uses Instagram tool
-     * @param url
-     */
-    instagramMedia : function(url) {
-
-        var fullUrl = url.input,
-            data;
-
-
-        data = {
-            instagram_url: fullUrl
-        };
-
-        codex.tools.instagram.make(data, true);
-
-    },
-
-    /**
-     * callback for tweets
-     * Using Twittter Widget to render
-     * @uses Twitter tool
-     * @param url
-     */
-    twitterMedia : function(url) {
-
-        var fullUrl = Array.isArray(url) ? url.input : url,
-            tweetId,
-            arr,
-            data;
-
-        arr = fullUrl.split('/');
-        tweetId = arr.pop();
-
-        /** Example */
-        data = {
-            id: tweetId,
-            id_str: tweetId,
-            status_url: fullUrl
-        };
->>>>>>> 5c95baed
 
 }(paste || {});
 
