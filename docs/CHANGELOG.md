--- conflicted
+++ resolved
@@ -3,16 +3,11 @@
 
 ### 2.14
 
-<<<<<<< HEAD
-- `Fix` *Config* — User config now has higher priority than internal settings
-- `New` — Ability to work with Block Actions and Inline Toolbar from the keyboard by Tab.
-=======
 - `Fix` *Config* — User config now has higher priority than internal settings [#771](https://github.com/codex-team/editor.js/issues/771)
 - `New` — Ability to work with Block Actions and Inline Toolbar from the keyboard by Tab. [#705](https://github.com/codex-team/editor.js/issues/705)
 - `Fix` — Fix error thrown by click on the empty editor after `blocks.clear()` method calling [#761](https://github.com/codex-team/editor.js/issues/761)
 - `Fix` — Fix placeholder property appearance. Now you can assign it via `placeholder` property of EditorConfig. [#714](https://github.com/codex-team/editor.js/issues/714)
 - `Fix` — Add API shorthands to TS types [#788](https://github.com/codex-team/editor.js/issues/788)
->>>>>>> 23a4b2ef
 
 ### 2.13
 
